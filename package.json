{
  "name": "@editorjs/attaches",
<<<<<<< HEAD
  "version": "1.1.0",
=======
  "version": "1.0.3",
>>>>>>> 2a4884cc
  "repository": "https://github.com/editor-js/attaches",
  "license": "MIT",
  "scripts": {
    "build": "webpack --mode production",
    "build:dev": "webpack --mode development --watch"
  },
  "keywords": [
    "codex editor",
    "tool",
    "attaches",
    "editor.js",
    "editorjs"
  ],
  "author": {
    "name": "CodeX",
    "email": "team@codex.so"
  },
  "main": "./dist/bundle.js",
  "devDependencies": {
    "@babel/core": "^7.14.2",
    "@babel/preset-env": "^7.14.2",
    "@codexteam/ajax": "^4.0.1",
    "babel-loader": "^8.2.2",
    "css-loader": "^5.2.4",
    "eslint": "^6.1.0",
    "eslint-config-codex": "github:codex-team/eslint-config",
    "eslint-loader": "^2.2.1",
    "file-loader": "^4.1.0",
    "formidable": "^1.2.1",
    "postcss-loader": "^4",
    "postcss-nested": "^5.0.5",
    "postcss-nested-ancestors": "^2.0.0",
    "request": "^2.88.0",
    "style-loader": "^0.23.1",
    "styled-loader": "^0.0.0",
    "svg-inline-loader": "^0.8.2",
    "webpack": "^4.29.6",
    "webpack-cli": "^3.3.0"
  }
}<|MERGE_RESOLUTION|>--- conflicted
+++ resolved
@@ -1,10 +1,6 @@
 {
   "name": "@editorjs/attaches",
-<<<<<<< HEAD
   "version": "1.1.0",
-=======
-  "version": "1.0.3",
->>>>>>> 2a4884cc
   "repository": "https://github.com/editor-js/attaches",
   "license": "MIT",
   "scripts": {
